<<<<<<< HEAD

# DeepHistone  

DeepHistone is a deep learning method to discriminate whether a DNA fragment has modification of a certain histone marker, using DNA sequence and chromatin accessibility information.  

# Requirements  
- python 2.7/3.6
- pytorch 0.4
- numpy
- pandas
- sk-learn

# Installation  
Download DeepHistone by:
> git clone https://github.com/FreeAJust/DeepHistone 
 
Installation has been tested in a Linux platform with python 2.7/3.6 .  

# Instructions
1. data preprocessing  
2. model training and estimating 

# Citation
- Paper is in review.

# License  
This project is licensed under the MIT License - see the LICENSE.md file for details


=======
>>>>>>> 8105af10
<|MERGE_RESOLUTION|>--- conflicted
+++ resolved
@@ -1,5 +1,3 @@
-<<<<<<< HEAD
-
 # DeepHistone  
 
 DeepHistone is a deep learning method to discriminate whether a DNA fragment has modification of a certain histone marker, using DNA sequence and chromatin accessibility information.  
@@ -28,5 +26,3 @@
 This project is licensed under the MIT License - see the LICENSE.md file for details
 
 
-=======
->>>>>>> 8105af10
